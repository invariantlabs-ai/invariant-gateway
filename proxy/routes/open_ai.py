"""Proxy service to forward requests to the OpenAI APIs"""

import json
from typing import Any

import httpx
from fastapi import APIRouter, Depends, Header, HTTPException, Request, Response
from starlette.responses import StreamingResponse
from utils.explorer import push_trace

ALLOWED_OPEN_AI_ENDPOINTS = {"chat/completions"}
IGNORED_HEADERS = [
    "accept-encoding",
    "host",
    "invariant-authorization",
    "x-forwarded-for",
    "x-forwarded-host",
    "x-forwarded-port",
    "x-forwarded-proto",
    "x-forwarded-server",
    "x-real-ip",
]

proxy = APIRouter()

MISSING_INVARIANT_AUTH_HEADER = "Missing invariant-authorization header"
MISSING_AUTH_HEADER = "Missing authorization header"
NOT_SUPPORTED_ENDPOINT = "Not supported OpenAI endpoint"
FAILED_TO_PUSH_TRACE = "Failed to push trace to the dataset: "


def validate_headers(
    invariant_authorization: str = Header(None), authorization: str = Header(None)
):
    """Require the invariant-authorization and authorization headers to be present"""
    if invariant_authorization is None:
        raise HTTPException(status_code=400, detail=MISSING_INVARIANT_AUTH_HEADER)
    if authorization is None:
        raise HTTPException(status_code=400, detail=MISSING_AUTH_HEADER)


@proxy.post(
    "/{dataset_name}/openai/{endpoint:path}",
    dependencies=[Depends(validate_headers)],
)
async def openai_proxy(
    request: Request,
    dataset_name: str,
    endpoint: str,
) -> Response:
    """Proxy calls to the OpenAI APIs"""
    if endpoint not in ALLOWED_OPEN_AI_ENDPOINTS:
        raise HTTPException(status_code=404, detail=NOT_SUPPORTED_ENDPOINT)

    headers = {
        k: v for k, v in request.headers.items() if k.lower() not in IGNORED_HEADERS
    }
    headers["accept-encoding"] = "identity"

    request_body_bytes = await request.body()
    request_body_json = json.loads(request_body_bytes)

<<<<<<< HEAD
    print("request_body", request_body)

    async with httpx.AsyncClient() as client:
        open_ai_request = client.build_request(
            "POST",
            f"https://api.openai.com/v1/{endpoint}",
            content=request_body,
            headers=headers,
=======
    # Check if the request is for streaming
    is_streaming = request_body_json.get("stream", False)
    invariant_authorization = request.headers.get("invariant-authorization")

    client = httpx.AsyncClient()
    open_ai_request = client.build_request(
        "POST",
        f"https://api.openai.com/v1/{endpoint}",
        content=request_body_bytes,
        headers=headers,
    )
    if is_streaming:
        return await stream_response(
            client,
            open_ai_request,
            dataset_name,
            request_body_json,
            invariant_authorization,
>>>>>>> 62403463
        )
    else:
        async with client:
            response = await client.send(open_ai_request)
            return await handle_non_streaming_response(
                response, dataset_name, request_body_json, invariant_authorization
            )


async def stream_response(
    client: httpx.AsyncClient,
    open_ai_request: httpx.Request,
    dataset_name: str,
    request_body_json: dict[str, Any],
    invariant_authorization: str,
) -> StreamingResponse:
    """
    Handles streaming the OpenAI response to the client while building a merged_response
    The chunks are returned to the caller immediately
    The merged_response is built from the chunks as they are received
    It is sent to the Invariant Explorer at the end of the stream
    """

    async def event_generator() -> Any:
        # merged_response will be updated with the data from the chunks in the stream
        # At the end of the stream, this will be sent to the explorer
        merged_response = {
            "id": None,
            "object": "chat.completion",
            "created": None,
            "model": None,
            "choices": [],
            "usage": None,
        }
        # Each chunk in the stream contains a list called "choices" each entry in the list
        # has an index.
        # A choice has a field called "delta" which may contain a list called "tool_calls".
        # Maps the choice index in the stream to the index in the merged_response["choices"] list
        choice_mapping_by_index = {}
        # Combines the choice index and tool call index to uniquely identify a tool call
        tool_call_mapping_by_index = {}

        async with client.stream(
            "POST",
            open_ai_request.url,
            headers=open_ai_request.headers,
            content=open_ai_request.content,
        ) as response:
            if response.status_code != 200:
                yield json.dumps(
                    {"error": f"Failed to fetch response: {response.status_code}"}
                ).encode()
                return

            async for chunk in response.aiter_bytes():
                chunk_text = chunk.decode().strip()
                if not chunk_text:
                    continue

                # Yield chunk immediately to the client (proxy behavior)
                yield chunk

                # Process the chunk
                # This will update merged_response with the data from the chunk
                process_chunk_text(
                    chunk_text,
                    merged_response,
                    choice_mapping_by_index,
                    tool_call_mapping_by_index,
                )

            # Send full merged response to the explorer
            await push_to_explorer(
                dataset_name,
                merged_response,
                request_body_json,
                invariant_authorization,
            )

    return StreamingResponse(event_generator(), media_type="text/event-stream")


def initialize_merged_response() -> dict[str, Any]:
    """Initializes the full response dictionary"""
    return {
        "id": None,
        "object": "chat.completion",
        "created": None,
        "model": None,
        "choices": [],
        "usage": None,
    }


def process_chunk_text(
    chunk_text: str,
    merged_response: dict[str, Any],
    choice_mapping_by_index: dict[int, int],
    tool_call_mapping_by_index: dict[str, dict[str, Any]],
) -> None:
    """Processes the chunk text and updates the merged_response to be sent to the explorer"""
    # Split the chunk text into individual JSON strings
    # A single chunk can contain multiple "data: " sections
    for json_string in chunk_text.split("\ndata: "):
        json_string = json_string.replace("data: ", "").strip()

        if not json_string or json_string == "[DONE]":
            continue

        try:
            json_chunk = json.loads(json_string)
        except json.JSONDecodeError:
            continue

        update_merged_response(
            json_chunk,
            merged_response,
            choice_mapping_by_index,
            tool_call_mapping_by_index,
        )


def update_merged_response(
    json_chunk: dict[str, Any],
    merged_response: dict[str, Any],
    choice_mapping_by_index: dict[int, int],
    tool_call_mapping_by_index: dict[str, dict[str, Any]],
) -> None:
    """Updates the merged_response with the data (content, tool_calls, etc.) from the JSON chunk"""
    merged_response["id"] = merged_response["id"] or json_chunk.get("id")
    merged_response["created"] = merged_response["created"] or json_chunk.get("created")
    merged_response["model"] = merged_response["model"] or json_chunk.get("model")

    for choice in json_chunk.get("choices", []):
        index = choice.get("index", 0)

        if index not in choice_mapping_by_index:
            choice_mapping_by_index[index] = len(merged_response["choices"])
            merged_response["choices"].append(
                {
                    "index": index,
                    "message": {"role": "assistant"},
                    "finish_reason": None,
                }
            )

        existing_choice = merged_response["choices"][choice_mapping_by_index[index]]
        delta = choice.get("delta", {})

        update_existing_choice_with_delta(
            existing_choice, delta, tool_call_mapping_by_index, choice_index=index
        )


def update_existing_choice_with_delta(
    existing_choice: dict[str, Any],
    delta: dict[str, Any],
    tool_call_mapping_by_index: dict[str, dict[str, Any]],
    choice_index: int,
) -> None:
    """Updates the choice with the data from the delta"""
    content = delta.get("content")
    if content is not None:
        if "content" not in existing_choice["message"]:
            existing_choice["message"]["content"] = ""
        existing_choice["message"]["content"] += content

    if isinstance(delta.get("tool_calls"), list):
        if "tool_calls" not in existing_choice["message"]:
            existing_choice["message"]["tool_calls"] = []

        for tool in delta["tool_calls"]:
            tool_index = tool.get("index")
            tool_id = tool.get("id")
            name = tool.get("function", {}).get("name")
            arguments = tool.get("function", {}).get("arguments", "")

            if tool_index is None:
                continue

            choice_with_tool_call_index = f"{choice_index}-{tool_index}"

            if choice_with_tool_call_index not in tool_call_mapping_by_index:
                tool_call_mapping_by_index[choice_with_tool_call_index] = {
                    "index": tool_index,
                    "id": tool_id,
                    "type": "function",
                    "function": {
                        "name": name,
                        "arguments": "",
                    },
                }
                existing_choice["message"]["tool_calls"].append(
                    tool_call_mapping_by_index[choice_with_tool_call_index]
                )

            tool_call_entry = tool_call_mapping_by_index[choice_with_tool_call_index]

            if tool_id:
                tool_call_entry["id"] = tool_id

            if name:
                tool_call_entry["function"]["name"] = name

            if arguments:
                tool_call_entry["function"]["arguments"] += arguments

    finish_reason = delta.get("finish_reason")
    if finish_reason is not None:
        existing_choice["finish_reason"] = finish_reason


async def push_to_explorer(
    dataset_name: str,
    merged_response: dict[str, Any],
    request_body: dict[str, Any],
    invariant_authorization: str,
) -> None:
    """Pushes the full trace to the Invariant Explorer"""
    # Combine the messages from the request body and the choices from the OpenAI response
    messages = request_body.get("messages", [])
    messages += [choice["message"] for choice in merged_response.get("choices", [])]

    _ = await push_trace(
        dataset_name=dataset_name,
        messages=[messages],
        invariant_authorization=invariant_authorization,
    )


async def handle_non_streaming_response(
    response: httpx.Response,
    dataset_name: str,
    request_body_json: dict[str, Any],
    invariant_authorization: str,
):
    """Handles non-streaming OpenAI responses"""
    json_response = response.json()
    await push_to_explorer(
        dataset_name, json_response, request_body_json, invariant_authorization
    )

    response_headers = dict(response.headers)
    response_headers.pop("Content-Encoding", None)
    response_headers.pop("Content-Length", None)

    return Response(
        content=json.dumps(json_response),
        status_code=response.status_code,
        media_type="application/json",
        headers=response_headers,
    )<|MERGE_RESOLUTION|>--- conflicted
+++ resolved
@@ -60,16 +60,6 @@
     request_body_bytes = await request.body()
     request_body_json = json.loads(request_body_bytes)
 
-<<<<<<< HEAD
-    print("request_body", request_body)
-
-    async with httpx.AsyncClient() as client:
-        open_ai_request = client.build_request(
-            "POST",
-            f"https://api.openai.com/v1/{endpoint}",
-            content=request_body,
-            headers=headers,
-=======
     # Check if the request is for streaming
     is_streaming = request_body_json.get("stream", False)
     invariant_authorization = request.headers.get("invariant-authorization")
@@ -88,7 +78,6 @@
             dataset_name,
             request_body_json,
             invariant_authorization,
->>>>>>> 62403463
         )
     else:
         async with client:
