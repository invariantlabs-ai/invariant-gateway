--- conflicted
+++ resolved
@@ -27,12 +27,9 @@
 from gateway.integrations.guardrails import check_guardrails
 from gateway.mcp.log import mcp_log, MCP_LOG_FILE
 from gateway.mcp.mcp_context import McpContext
-<<<<<<< HEAD
 from gateway.mcp.task_utils import run_task_in_background, run_task_sync
 import getpass
 import socket
-=======
->>>>>>> 4dbb4006
 
 UTF_8_ENCODING = "utf-8"
 DEFAULT_API_URL = "https://explorer.invariantlabs.ai"
@@ -201,8 +198,7 @@
         mcp_log("[ERROR] Error pushing trace in append_and_push_trace:", e)
 
 
-<<<<<<< HEAD
-def get_guardrails_check_result(
+async def get_guardrails_check_result(
     ctx: McpContext,
     message: dict,
     action: GuardrailAction = GuardrailAction.BLOCK,
@@ -226,7 +222,6 @@
         guardrails=ctx.guardrails,
         guardrails_parameters={"metadata": session_metadata(ctx), "action": action},
     )
-    mcp_log(f"[INFO] Guardrails parameters: {context.guardrails_parameters}")
 
     guardrails_to_check = (
         ctx.guardrails.blocking_guardrails
@@ -279,10 +274,7 @@
     return base_response
 
 
-def hook_tool_call(ctx: McpContext, request: dict) -> tuple[dict, bool]:
-=======
 async def hook_tool_call(ctx: McpContext, request: dict) -> tuple[dict, bool]:
->>>>>>> 4dbb4006
     """
     Hook function to intercept tool calls.
 
@@ -313,28 +305,14 @@
         and check_if_new_errors(ctx, guardrailing_result)
     ):
         if ctx.push_explorer:
-<<<<<<< HEAD
-            run_task_in_background(
-                append_and_push_trace, ctx, message, guardrailing_result
-            )
+
+            await append_and_push_trace(ctx, message, guardrailing_result)
+
         return json_rpc_error_response(
             request.get("id"),
             INVARIANT_GUARDRAILS_BLOCKED_MESSAGE % guardrailing_result["errors"],
             response_type=ctx.failure_response_format,
         ), True
-=======
-            await append_and_push_trace(ctx, message, guardrailing_result)
-
-        return {
-            "jsonrpc": "2.0",
-            "id": request.get("id"),
-            "error": {
-                "code": -32600,
-                "message": INVARIANT_GUARDRAILS_BLOCKED_MESSAGE
-                % guardrailing_result["errors"],
-            },
-        }, True
->>>>>>> 4dbb4006
 
     # Add the message to the trace
     ctx.trace.append(message)
@@ -359,15 +337,9 @@
     elif method == MCP_TOOL_CALL:
         message = {
             "role": "tool",
-<<<<<<< HEAD
-            "content": result.get("result").get("content"),
-            "error": result.get("result").get("error"),
-            "tool_call_id": "call_" + str(result.get("id")),
-=======
             "content": result_obj.get("content"),
             "error": result_obj.get("error"),
-            "tool_call_id": call_id,
->>>>>>> 4dbb4006
+            "tool_call_id": call_id
         }
         # Check for blocking guardrails
         guardrailing_result = await get_guardrails_check_result(
@@ -387,15 +359,14 @@
 
         return result
     elif method == MCP_LIST_TOOLS:
-<<<<<<< HEAD
-        ctx.tools = result.get("result").get("tools")
+        ctx.tools = result_obj.get("tools")
         message = {
             "role": "tool",
             "content": json.dumps(result.get("result").get("tools")),
             "tool_call_id": "call_" + str(result.get("id")),
         }
         # next validate it with guardrails
-        guardrailing_result = get_guardrails_check_result(
+        guardrailing_result = await get_guardrails_check_result(
             ctx, message, action=GuardrailAction.BLOCK
         )
         if guardrailing_result and guardrailing_result.get("errors", []):
@@ -419,17 +390,14 @@
             ]
 
         # add it to the session trace (and run logging guardrails)
-        run_task_in_background(append_and_push_trace, ctx, message, guardrailing_result)
-
-=======
-        ctx.tools = result_obj.get("tools")
->>>>>>> 4dbb4006
+        if ctx.push_explorer:
+            await append_and_push_trace(ctx, message, guardrailing_result)
+
         return result
     else:
         return result
 
 
-<<<<<<< HEAD
 def format_errors_in_response(errors: list[dict]) -> str:
     """Format a list of errors in a response string."""
 
@@ -442,10 +410,6 @@
     return ", ".join([format_error(error) for error in errors])
 
 
-def stream_and_forward_stdout(mcp_process: subprocess.Popen, ctx: McpContext) -> None:
-    """Read from the mcp_process stdout, apply guardrails and and forward to sys.stdout"""
-    for line in iter(mcp_process.stdout.readline, b""):
-=======
 async def stream_and_forward_stdout(
     mcp_process: subprocess.Popen, ctx: McpContext
 ) -> None:
@@ -457,7 +421,6 @@
         if not line:
             break
 
->>>>>>> 4dbb4006
         try:
             # Process complete JSON lines
             line_str = line.decode(UTF_8_ENCODING).strip()
@@ -475,6 +438,8 @@
             sys.stdout.buffer.flush()
 
         except Exception as e:
+            import traceback
+            mcp_log(traceback.format_exc())
             mcp_log(f"[ERROR] Error in stream_and_forward_stdout: {str(e)}")
             if line:
                 mcp_log(f"[ERROR] Problematic line causing error: {line[:200]}...")
@@ -499,41 +464,74 @@
 async def process_line(
     ctx: McpContext, mcp_process: subprocess.Popen, line: bytes
 ) -> None:
-    """Process a line of input from stdin, check for tool calls and forward to mcp_process."""
+    if ctx.verbose:
+        mcp_log(f"[INFO] client -> server: {line}")
+
+    # Try to decode and parse as JSON to check for tool calls
     try:
         text = line.decode(UTF_8_ENCODING)
         parsed_json = json.loads(text)
-
-        if parsed_json.get(MCP_METHOD) is not None:
-            ctx.id_to_method_mapping[parsed_json.get("id")] = parsed_json.get(
-                MCP_METHOD
+    except json.JSONDecodeError as je:
+        mcp_log(f"[ERROR] JSON decode error in run_stdio_input_loop: {str(je)}")
+        mcp_log(f"[ERROR] Problematic line: {line[:200]}...")
+        return
+
+    if parsed_json.get(MCP_METHOD) is not None:
+        ctx.id_to_method_mapping[parsed_json.get("id")] = parsed_json.get(
+            MCP_METHOD
+        )
+    if "params" in parsed_json and "clientInfo" in parsed_json.get("params"):
+        ctx.mcp_client_name = (
+            parsed_json.get("params").get("clientInfo").get("name", "")
+        )
+
+    # Check if this is a tool call request
+    if parsed_json.get(MCP_METHOD) == MCP_TOOL_CALL:
+        # Refresh guardrails
+        run_task_sync(ctx.load_guardrails)
+
+        # Intercept and potentially block modify the request
+        hook_tool_call_result, is_blocked = await hook_tool_call(ctx, parsed_json)
+        if not is_blocked:
+            # If blocked, hook_tool_call_result contains the original request.
+            # Forward the request to the MCP process.
+            # It will handle the request and return a response.
+            mcp_process.stdin.write(write_as_utf8_bytes(hook_tool_call_result))
+            mcp_process.stdin.flush()
+        else:
+            # If blocked, hook_tool_call_result contains the block message.
+            # Forward the block message result back to the caller.
+            # The original request is not passed to the MCP process.
+            sys.stdout.buffer.write(write_as_utf8_bytes(hook_tool_call_result))
+            sys.stdout.buffer.flush()
+        return
+    else:
+        # pass through the request to the MCP process
+
+        # for list_tools, extend the trace by a tool call
+        if parsed_json.get(MCP_METHOD) == MCP_LIST_TOOLS:
+            # Refresh guardrails
+            run_task_sync(ctx.load_guardrails)
+
+            # mcp_message_{}
+            ctx.trace.append(
+                {
+                    "role": "assistant",
+                    "content": "",
+                    "tool_calls": [
+                        {
+                            "id": f"call_{parsed_json.get('id')}",
+                            "type": "function",
+                            "function": {
+                                "name": "tools/list",
+                                "arguments": {},
+                            },
+                        }
+                    ],
+                }
             )
-        if MCP_PARAMS in parsed_json and MCP_CLIENT_INFO in parsed_json.get(MCP_PARAMS):
-            ctx.mcp_client_name = (
-                parsed_json.get(MCP_PARAMS).get(MCP_CLIENT_INFO).get("name", "")
-            )
-
-        # Check if this is a tool call request
-        if parsed_json.get(MCP_METHOD) == MCP_TOOL_CALL:
-            # Refresh guardrails
-            await ctx.load_guardrails()
-
-            # Intercept and potentially block/modify the request
-            hook_tool_call_result, is_blocked = await hook_tool_call(ctx, parsed_json)
-            if not is_blocked:
-                # Forward the request to the MCP process
-                mcp_process.stdin.write(write_as_utf8_bytes(hook_tool_call_result))
-                mcp_process.stdin.flush()
-            else:
-                # Forward the block message result back to the caller
-                sys.stdout.buffer.write(write_as_utf8_bytes(hook_tool_call_result))
-                sys.stdout.buffer.flush()
-        else:
-            mcp_process.stdin.write(write_as_utf8_bytes(parsed_json))
-            mcp_process.stdin.flush()
-    except Exception:  # pylint: disable=bare-except
-        # Not a complete or valid JSON, just pass through
-        pass
+        mcp_process.stdin.write(write_as_utf8_bytes(parsed_json))
+        mcp_process.stdin.flush()
 
 
 async def run_stdio_input_loop(
@@ -567,77 +565,6 @@
             if not chunk:
                 break  # EOF
 
-<<<<<<< HEAD
-            if ctx.verbose:
-                mcp_log(f"[INFO] client -> server: {line}")
-
-            # Try to decode and parse as JSON to check for tool calls
-            try:
-                text = line.decode(UTF_8_ENCODING)
-                parsed_json = json.loads(text)
-            except json.JSONDecodeError as je:
-                mcp_log(f"[ERROR] JSON decode error in run_stdio_input_loop: {str(je)}")
-                mcp_log(f"[ERROR] Problematic line: {line[:200]}...")
-                continue
-
-            if parsed_json.get(MCP_METHOD) is not None:
-                ctx.id_to_method_mapping[parsed_json.get("id")] = parsed_json.get(
-                    MCP_METHOD
-                )
-            if "params" in parsed_json and "clientInfo" in parsed_json.get("params"):
-                ctx.mcp_client_name = (
-                    parsed_json.get("params").get("clientInfo").get("name", "")
-                )
-
-            # Check if this is a tool call request
-            if parsed_json.get(MCP_METHOD) == MCP_TOOL_CALL:
-                # Refresh guardrails
-                run_task_sync(ctx.load_guardrails)
-
-                # Intercept and potentially block modify the request
-                hook_tool_call_result, is_blocked = hook_tool_call(ctx, parsed_json)
-                if not is_blocked:
-                    # If blocked, hook_tool_call_result contains the original request.
-                    # Forward the request to the MCP process.
-                    # It will handle the request and return a response.
-                    mcp_process.stdin.write(write_as_utf8_bytes(hook_tool_call_result))
-                    mcp_process.stdin.flush()
-                else:
-                    # If blocked, hook_tool_call_result contains the block message.
-                    # Forward the block message result back to the caller.
-                    # The original request is not passed to the MCP process.
-                    sys.stdout.buffer.write(write_as_utf8_bytes(hook_tool_call_result))
-                    sys.stdout.buffer.flush()
-                continue
-            else:
-                # pass through the request to the MCP process
-
-                # for list_tools, extend the trace by a tool call
-                if parsed_json.get(MCP_METHOD) == MCP_LIST_TOOLS:
-                    # Refresh guardrails
-                    run_task_sync(ctx.load_guardrails)
-
-                    # mcp_message_{}
-                    ctx.trace.append(
-                        {
-                            "role": "assistant",
-                            "content": "",
-                            "tool_calls": [
-                                {
-                                    "id": f"call_{parsed_json.get('id')}",
-                                    "type": "function",
-                                    "function": {
-                                        "name": "tools/list",
-                                        "arguments": {},
-                                    },
-                                }
-                            ],
-                        }
-                    )
-                mcp_process.stdin.write(write_as_utf8_bytes(parsed_json))
-                mcp_process.stdin.flush()
-                continue
-=======
             buffer += chunk
 
             # Process complete lines
@@ -645,10 +572,8 @@
                 line, buffer = buffer.split(b"\n", 1)
                 if not line:
                     continue
->>>>>>> 4dbb4006
 
                 await process_line(ctx, mcp_process, line)
-
     except (BrokenPipeError, KeyboardInterrupt):
         # Broken pipe = client disappeared, just start shutdown
         mcp_log("Client disconnected or keyboard interrupt")
@@ -715,15 +640,12 @@
 
 async def execute(args: list[str] = None):
     """Main function to execute the MCP gateway."""
-<<<<<<< HEAD
     if "INVARIANT_API_KEY" not in os.environ:
         mcp_log("[ERROR] INVARIANT_API_KEY environment variable is not set.")
         sys.exit(1)
 
-    mcp_log("[INFO] Running with Python version: %s", sys.version)
-
-=======
->>>>>>> 4dbb4006
+    mcp_log("[INFO] Running with Python version:", sys.version)
+
     mcp_gateway_args, mcp_server_command_args = split_args(args)
     ctx = McpContext(mcp_gateway_args)
 
